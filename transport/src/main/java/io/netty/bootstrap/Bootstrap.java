--- conflicted
+++ resolved
@@ -25,11 +25,8 @@
 import io.netty.channel.EventLoop;
 import io.netty.channel.ServerChannel;
 import io.netty.util.AttributeKey;
-<<<<<<< HEAD
 import io.netty.util.internal.StringUtil;
-=======
 import io.netty.util.concurrent.Future;
->>>>>>> 6b8b35ed
 import io.netty.util.internal.logging.InternalLogger;
 import io.netty.util.internal.logging.InternalLoggerFactory;
 
@@ -39,7 +36,6 @@
 import java.net.SocketAddress;
 import java.util.Map;
 import java.util.Map.Entry;
-import java.util.concurrent.ExecutionException;
 
 /**
  * A {@link Bootstrap} that makes it easy to bootstrap a {@link Channel} to use for clients.
@@ -67,7 +63,6 @@
     }
 
     /**
-<<<<<<< HEAD
      * The {@link Class} which is used to create {@link Channel} instances from.
      * You either use this or {@link #channelFactory(ChannelFactory)} if your
      * {@link Channel} implementation has no no-args constructor.
@@ -110,9 +105,6 @@
     /**
      * The {@link SocketAddress} to connect to once the {@link #connect()} method
      * is called.
-=======
-     * The {@link SocketAddress} to connect to once the {@link #connect()} method is called.
->>>>>>> 6b8b35ed
      */
     public Bootstrap remoteAddress(SocketAddress remoteAddress) {
         pendingQueries.remove(this.remoteAddress);
